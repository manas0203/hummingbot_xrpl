import os
from typing import List, Optional, TYPE_CHECKING

import pandas as pd
from sqlalchemy.orm import (
    Session,
    Query
)

from hummingbot.client.config.global_config_map import global_config_map
from hummingbot.client.config.security import Security
from hummingbot.client.settings import DEFAULT_LOG_FILE_PATH
from hummingbot.core.utils.async_utils import safe_ensure_future
from hummingbot.model.trade_fill import TradeFill
if TYPE_CHECKING:
    from hummingbot.client.hummingbot_application import HummingbotApplication


class ExportCommand:
    def export(self,  # type: HummingbotApplication
               option):
        if option is None or option not in ("keys", "trades"):
            self.notify("Invalid export option.")
            return
        elif option == "keys":
            safe_ensure_future(self.export_keys())
        elif option == "trades":
            safe_ensure_future(self.export_trades())

    async def export_keys(self,  # type: HummingbotApplication
                          ):
        if not Security.any_encryped_files() and not Security.any_wallets():
            self.notify("There are no keys to export.")
            return
        await Security.wait_til_decryption_done()
        self.placeholder_mode = True
        self.app.hide_input = True
        if await self.check_password():
            await Security.wait_til_decryption_done()
            self.notify("\nWarning: Never disclose API keys or private keys. Anyone with your keys can steal any "
                        "assets held in your account.")
            if Security.all_decrypted_values():
                self.notify("\nAPI keys:")
            for key, value in Security.all_decrypted_values().items():
                self.notify(f"{key}: {value}")
            if Security.private_keys():
<<<<<<< HEAD
                self._notify("\nEthereum & Solana wallets:")
            for key, value in Security.private_keys().items():
                chain = "unknown"
                if global_config_map["solana_wallet"].value == key:
                    chain = "Solana"
                elif global_config_map["ethereum_wallet"].value == key:
                    chain = "Ethereum"
                self._notify(f"({chain}) Public address: {key}\nPrivate Key: {value.hex()}")
=======
                self.notify("\nEthereum wallets:")
            for key, value in Security.private_keys().items():
                self.notify(f"Public address: {key}\nPrivate Key: {value.hex()}")
>>>>>>> 9678e6c8
        self.app.change_prompt(prompt=">>> ")
        self.app.hide_input = False
        self.placeholder_mode = False

    async def prompt_new_export_file_name(self,  # type: HummingbotApplication
                                          path):
        input = await self.app.prompt(prompt="Enter a new csv file name >>> ")
        if input is None or input == "":
            self.notify("Value is required.")
            return await self.prompt_new_export_file_name(path)
        if "." not in input:
            input = input + ".csv"
        file_path = os.path.join(path, input)
        if os.path.exists(file_path):
            self.notify(f"{input} file already exists, please enter a new name.")
            return await self.prompt_new_export_file_name(path)
        else:
            return input

    async def export_trades(self,  # type: HummingbotApplication
                            ):
        with self.trade_fill_db.get_new_session() as session:
            trades: List[TradeFill] = self._get_trades_from_session(
                int(self.init_time * 1e3),
                session=session)
            if len(trades) == 0:
                self.notify("No past trades to export.")
                return
            self.placeholder_mode = True
            self.app.hide_input = True
            path = global_config_map["log_file_path"].value
            if path is None:
                path = DEFAULT_LOG_FILE_PATH
            file_name = await self.prompt_new_export_file_name(path)
            file_path = os.path.join(path, file_name)
            try:
                df: pd.DataFrame = TradeFill.to_pandas(trades)
                df.to_csv(file_path, header=True)
                self.notify(f"Successfully exported trades to {file_path}")
            except Exception as e:
                self.notify(f"Error exporting trades to {path}: {e}")
            self.app.change_prompt(prompt=">>> ")
            self.placeholder_mode = False
            self.app.hide_input = False

    def _get_trades_from_session(self,  # type: HummingbotApplication
                                 start_timestamp: int,
                                 session: Session,
                                 number_of_rows: Optional[int] = None,
                                 config_file_path: str = None) -> List[TradeFill]:

        filters = [TradeFill.timestamp >= start_timestamp]
        if config_file_path is not None:
            filters.append(TradeFill.config_file_path.like(f"%{config_file_path}%"))
        query: Query = (session
                        .query(TradeFill)
                        .filter(*filters)
                        .order_by(TradeFill.timestamp.desc()))
        if number_of_rows is None:
            result: List[TradeFill] = query.all() or []
        else:
            result: List[TradeFill] = query.limit(number_of_rows).all() or []

        # Get the latest 100 trades in ascending timestamp order
        result.reverse()
        return result<|MERGE_RESOLUTION|>--- conflicted
+++ resolved
@@ -44,20 +44,14 @@
             for key, value in Security.all_decrypted_values().items():
                 self.notify(f"{key}: {value}")
             if Security.private_keys():
-<<<<<<< HEAD
-                self._notify("\nEthereum & Solana wallets:")
+                self.notify("\nEthereum & Solana wallets:")
             for key, value in Security.private_keys().items():
                 chain = "unknown"
                 if global_config_map["solana_wallet"].value == key:
                     chain = "Solana"
                 elif global_config_map["ethereum_wallet"].value == key:
                     chain = "Ethereum"
-                self._notify(f"({chain}) Public address: {key}\nPrivate Key: {value.hex()}")
-=======
-                self.notify("\nEthereum wallets:")
-            for key, value in Security.private_keys().items():
-                self.notify(f"Public address: {key}\nPrivate Key: {value.hex()}")
->>>>>>> 9678e6c8
+                self.notify(f"({chain}) Public address: {key}\nPrivate Key: {value.hex()}")
         self.app.change_prompt(prompt=">>> ")
         self.app.hide_input = False
         self.placeholder_mode = False
