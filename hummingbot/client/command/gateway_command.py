#!/usr/bin/env python
import asyncio
import docker
import itertools
import json
<<<<<<< HEAD
import shutil
import ruamel.yaml
from os import listdir, path
from hummingbot.core.network_iterator import NetworkStatus
=======
import pandas as pd


from os import path
from typing import (
    Dict,
    Any,
    TYPE_CHECKING,
    List,
)

from hummingbot.client.settings import GLOBAL_CONFIG_PATH
from hummingbot.core.gateway import (
    docker_ipc,
    docker_ipc_with_generator,
    get_gateway_container_name,
    get_gateway_paths,
    GATEWAY_DOCKER_REPO,
    GATEWAY_DOCKER_TAG,
    GatewayPaths,
    get_default_gateway_port,
)
from hummingbot.core.gateway.status_monitor import Status
>>>>>>> 9678e6c8
from hummingbot.core.utils.async_utils import safe_ensure_future
from hummingbot.core.utils.gateway_config_utils import (
    build_config_namespace_keys,
    search_configs,
    build_config_dict_display,
    build_connector_display,
    build_wallet_display,
    native_tokens,
    upsert_connection
)
from hummingbot.core.gateway import gateway_http_client
from hummingbot.core.utils.ssl_cert import certs_files_exist, create_self_sign_certs
from hummingbot.client.config.config_helpers import save_to_yml
from hummingbot.client.config.global_config_map import global_config_map
from hummingbot.client.config.security import Security
from hummingbot.client.settings import CONF_FILE_PATH, AllConnectorSettings
from hummingbot.client.ui.completer import load_completer

if TYPE_CHECKING:
    from hummingbot.client.hummingbot_application import HummingbotApplication


class GatewayCommand:
    def gateway(self,
                option: str = None,
                key: str = None,
                value: str = None):
        if option == "create":
            safe_ensure_future(self.create_gateway())
        elif option == "status":
            safe_ensure_future(self.gateway_status())
        elif option == "config":
            if value:
                safe_ensure_future(self._update_gateway_configuration(key, value), loop=self.ev_loop)
            else:
                safe_ensure_future(self._show_gateway_configuration(key), loop=self.ev_loop)
        elif option == "connect":
            safe_ensure_future(self.connect(key))
        elif option == "test-connection":
            safe_ensure_future(self.test_connection())
        elif option == "start":
            safe_ensure_future(self._start_gateway())
        elif option == "stop":
            safe_ensure_future(self._stop_gateway())
        elif option == "generate-certs":
            safe_ensure_future(self.generate_certs())

    @staticmethod
    async def check_gateway_image(docker_repo: str, docker_tag: str) -> bool:
        image_list: List = await docker_ipc("images", name=f"{docker_repo}:{docker_tag}", quiet=True)
        return len(image_list) > 0

    async def _start_gateway(self):
        try:
            response = await docker_ipc(
                "containers",
                all=True,
                filters={"name": get_gateway_container_name()}
            )
            if len(response) == 0:
                raise ValueError(f"Gateway container {get_gateway_container_name()} not found. ")

            container_info = response[0]
            if container_info["State"] == "running":
                self.notify(f"Gateway container {container_info['Id']} already running.")
                return

            await docker_ipc(
                "start",
                container=container_info["Id"]
            )
            self.notify(f"Gateway container {container_info['Id']} has started.")
        except Exception as e:
            self.notify(f"Error occurred starting Gateway container. {e}")

    async def _stop_gateway(self):
        try:
            response = await docker_ipc(
                "containers",
                all=True,
                filters={"name": get_gateway_container_name()}
            )
            if len(response) == 0:
                raise ValueError(f"Gateway container {get_gateway_container_name()} not found.")

            container_info = response[0]
            if container_info["State"] != "running":
                self.notify(f"Gateway container {container_info['Id']} not running.")
                return

            await docker_ipc(
                "stop",
                container=container_info["Id"],
            )
            self.notify(f"Gateway container {container_info['Id']} successfully stopped.")
        except Exception as e:
            self.notify(f"Error occurred stopping Gateway container. {e}")

    async def _test_connection(self):
        # test that the gateway is running
        if await gateway_http_client.ping_gateway():
            self.notify("\nSuccesfully pinged gateway.")
        else:
            self.notify("\nUnable to ping gateway.")

    async def _generate_certs(self,  # type: HummingbotApplication
                              from_client_password: bool = False
                              ):
        cert_path: str = get_gateway_paths().local_certs_path.as_posix()
        if not from_client_password:
            if certs_files_exist():
                self.notify(f"Gateway SSL certification files exist in {cert_path}.")
                self.notify("To create new certification files, please first manually delete those files.")
                return
            self.app.clear_input()
            self.placeholder_mode = True
            self.app.hide_input = True
            while True:
                pass_phase = await self.app.prompt(prompt='Enter pass phase to generate Gateway SSL certifications  >>> ',
                                                   is_password=True)
                if pass_phase is not None and len(pass_phase) > 0:
                    break
                self.notify("Error: Invalid pass phase")
        else:
            pass_phase = Security.password
        create_self_sign_certs(pass_phase)
        self.notify(f"Gateway SSL certification files are created in {cert_path}.")
        self.placeholder_mode = False
        self.app.hide_input = False
        self.app.change_prompt(prompt=">>> ")

        gateway_http_client.reload_certs()

    async def _generate_gateway_confs(self, container_id: str, conf_path: str = "/usr/src/app/conf"):
        self.app.clear_input()
        self.placeholder_mode = True
        self.app.hide_input = True

        node_api_key: str = await self.app.prompt(prompt="Enter Infura API Key (required for Ethereum node, "
                                                         "if you do not have one, make an account at infura.io):  >>> ")

        self.placeholder_mode = False
        self.app.hide_input = False
        self.app.change_prompt(prompt=">>> ")

        try:
            exec_info = await docker_ipc(method_name="exec_create",
                                         container=container_id,
                                         cmd=f"./setup/generate_conf.sh {conf_path} {node_api_key}",
                                         user="hummingbot")

            await docker_ipc(method_name="exec_start",
                             exec_id=exec_info["Id"],
                             detach=True)
        except Exception:
            raise

    async def _create_gateway(self):
        gateway_paths: GatewayPaths = get_gateway_paths()
        gateway_container_name: str = get_gateway_container_name()
        gateway_conf_mount_path: str = gateway_paths.mount_conf_path.as_posix()
        certificate_mount_path: str = gateway_paths.mount_certs_path.as_posix()
        logs_mount_path: str = gateway_paths.mount_logs_path.as_posix()
        gateway_port: int = get_default_gateway_port()

        # remove existing container(s)
        try:
            old_container = await docker_ipc(
                "containers",
                all=True,
                filters={"name": gateway_container_name}
            )
            for container in old_container:
                self.notify(f"Removing existing gateway container with id {container['Id']}...")
                await docker_ipc(
                    "remove_container",
                    container["Id"],
                    force=True
                )
        except Exception:
            pass  # silently ignore exception

        await self._generate_certs(from_client_password=True)  # create cert

        if await self.check_gateway_image(GATEWAY_DOCKER_REPO, GATEWAY_DOCKER_TAG):
            self.notify("Found Gateway docker image. No image pull needed.")
        else:
            self.notify("Pulling Gateway docker image...")
            try:
                await self.pull_gateway_docker(GATEWAY_DOCKER_REPO, GATEWAY_DOCKER_TAG)
                self.logger().info("Done pulling Gateway docker image.")
            except Exception as e:
                self.notify("Error pulling Gateway docker image. Try again.")
                self.logger().network("Error pulling Gateway docker image. Try again.",
                                      exc_info=True,
                                      app_warning_msg=str(e))
                return
        self.notify("Creating new Gateway docker container...")
        host_config: Dict[str, Any] = await docker_ipc(
            "create_host_config",
            port_bindings={5000: gateway_port},
            binds={
                gateway_conf_mount_path: {
                    "bind": "/usr/src/app/conf/",
                    "mode": "rw"
                },
                certificate_mount_path: {
                    "bind": "/usr/src/app/certs/",
                    "mode": "rw"
                },
                logs_mount_path: {
                    "bind": "/usr/src/app/logs/",
                    "mode": "rw"
                },
            }
        )
        container_info: Dict[str, str] = await docker_ipc(
            "create_container",
            image=f"{GATEWAY_DOCKER_REPO}:{GATEWAY_DOCKER_TAG}",
            name=gateway_container_name,
            ports=[5000],
            volumes=[
                gateway_conf_mount_path,
                certificate_mount_path,
                logs_mount_path
            ],
            host_config=host_config,
            environment=[f"GATEWAY_PASSPHRASE={Security.password}"]
        )

        self.notify(f"New Gateway docker container id is {container_info['Id']}.")

        # Save the gateway port number, if it's not already there.
        if global_config_map.get("gateway_api_port").value != gateway_port:
            global_config_map["gateway_api_port"].value = gateway_port
            global_config_map["gateway_api_host"].value = "localhost"
            save_to_yml(GLOBAL_CONFIG_PATH, global_config_map)

        await self._start_gateway()

        # create Gateway configs
        await self._generate_gateway_confs(container_id=container_info["Id"])

        # Restarts the Gateway container to ensure that Gateway server reloads new configs
        try:
            await docker_ipc(method_name="restart",
                             container=container_info["Id"])
        except docker.errors.APIError as e:
            self.notify(f"Error restarting Gateway container. Error: {e}")

        self.notify(f"Loaded new configs into Gateway container {container_info['Id']}")

    async def ping_gateway_docker(self) -> bool:
        try:
            await docker_ipc("version")
            return True
        except Exception:
            return False

    async def pull_gateway_docker(self, docker_repo: str, docker_tag: str):
        last_id = ""
        async for pull_log in docker_ipc_with_generator("pull", docker_repo, tag=docker_tag, stream=True, decode=True):
            new_id = pull_log["id"] if pull_log.get("id") else last_id
            if last_id != new_id:
                self.logger().info(f"Pull Id: {new_id}, Status: {pull_log['status']}")
                last_id = new_id

    async def _gateway_status(self):
        can_reach_docker = await self.ping_gateway_docker()
        if not can_reach_docker:
            self.notify("\nError: It looks like you do not have Docker installed or running. Gateway commands will not "
                        "work without it. Please install or start Docker and restart Hummingbot.")
            return

        if self._gateway_monitor.current_status == Status.ONLINE:
            try:
<<<<<<< HEAD
                status = await self._gateway_monitor.get_gateway_status()
                self._notify(f"Status: {status['status']}")
=======
                status = await gateway_http_client.get_gateway_status()
                self.notify(pd.DataFrame(status))
>>>>>>> 9678e6c8
            except Exception:
                self.notify("\nError: Unable to fetch status of connected Gateway server.")
        else:
            self.notify("\nNo connection to Gateway server exists. Ensure Gateway server is running.")

    async def create_gateway(self):
        safe_ensure_future(self._create_gateway(), loop=self.ev_loop)

    async def connect(self, connector: str = None):
        safe_ensure_future(self._connect(connector), loop=self.ev_loop)

    async def gateway_status(self):
        safe_ensure_future(self._gateway_status(), loop=self.ev_loop)

    async def generate_certs(self):
        safe_ensure_future(self._generate_certs(), loop=self.ev_loop)

    async def test_connection(self):
        safe_ensure_future(self._test_connection(), loop=self.ev_loop)

    async def _update_gateway_configuration(self, key: str, value: Any):
        try:
            response = await gateway_http_client.update_config(key, value)
            self.notify(response["message"])
        except Exception:
            self.notify("\nError: Gateway configuration update failed. See log file for more details.")

    async def _show_gateway_configuration(self, key: str):
        host = global_config_map['gateway_api_host'].value
        port = global_config_map['gateway_api_port'].value
        try:
            config_dict = await self._fetch_gateway_configs()
            if key is not None:
                config_dict = search_configs(config_dict, key)
            self.notify(f"\nGateway Configurations ({host}:{port}):")
            lines = []
            build_config_dict_display(lines, config_dict)
            self.notify("\n".join(lines))

        except asyncio.CancelledError:
            raise
        except Exception:
            remote_host = ':'.join([host, port])
            self.notify(f"\nError: Connection to Gateway {remote_host} failed")

    async def _connect(self, connector: str = None):
        # it is possible that gateway_connections.json does not exist
        connections_fp = path.realpath(path.join(CONF_FILE_PATH, "gateway_connections.json"))
        if path.exists(connections_fp):
            with open(connections_fp) as f:
                connections = json.loads(f.read())
        else:
            connections = []

        if connector is None:
            if connections == []:
                self.notify("No existing connection.\n")
            else:
                connector_df = build_connector_display(connections)
                self.notify(connector_df.to_string(index=False))

        else:
            # get available networks
            connector_configs = await gateway_http_client.get_connectors()
            connector_config = [d for d in connector_configs["connectors"] if d["name"] == connector]
            available_networks = connector_config[0]["available_networks"]
            trading_type = connector_config[0]["trading_type"][0]

            # ask user to select a chain. Automatically select if there is only one.
            chains = [d['chain'] for d in available_networks]
            if len(chains) == 1:
                chain = chains[0]
            else:
                # chains as options
                self.app.clear_input()
                self.placeholder_mode = True
                chain = await self.app.prompt(prompt=f"Which chain do you want {connector} to connect to?({', '.join(chains)}) >>> ")

            # ask user to select a network. Automatically select if there is only one.
            networks = list(itertools.chain.from_iterable([d['networks'] for d in available_networks if d['chain'] == chain]))

            if len(networks) == 1:
                network = networks[0]
            else:
                while True:
                    self.app.clear_input()
                    self.placeholder_mode = True
                    self.app.input_field.completer.set_gateway_networks(networks)
                    network = await self.app.prompt(prompt=f"Which network do you want {connector} to connect to? ({', '.join(networks)}) >>> ")
                    if network in networks:
                        break
                    self.notify("Error: Invalid network")

            # get wallets for the selected chain
            wallets_response = await gateway_http_client.get_wallets()
            wallets = [w for w in wallets_response if w["chain"] == chain]
            if len(wallets) < 1:
                wallets = []
            else:
                wallets = wallets[0]['walletAddresses']

            # if the user has no wallet, ask them to select one
            if len(wallets) < 1:
                self.app.clear_input()
                self.placeholder_mode = True
                wallet_private_key = await self.app.prompt(prompt=f"Enter your {chain}-{network} wallet private key >>> ")
                response: Dict[str, Any] = await gateway_http_client.add_wallet(chain, network, wallet_private_key)
                wallet_address: str = response["address"]

            # the user has a wallet. Ask if they want to use it or create a new one.
            else:
                # print table
                self.app.clear_input()
                self.placeholder_mode = True
                use_existing_wallet = await self.app.prompt(prompt=f"Do you want to connect to {chain}-{network} with one of your existing wallets on Gateway? (Yes/No) >>> ")

                self.app.clear_input()
                # they use an existing wallet
                if use_existing_wallet is not None and use_existing_wallet in ["Y", "y", "Yes", "yes"]:
                    native_token = native_tokens[chain]
                    wallet_table = []
                    for w in wallets:
                        balances: Dict[str, Any] = await gateway_http_client.get_balances(
                            chain, network, w, [native_token]
                        )
                        wallet_table.append({"balance": balances['balances'][native_token], "address": w})

                    wallet_df = build_wallet_display(native_token, wallet_table)
                    self.notify(wallet_df.to_string(index=False))
                    self.app.input_field.completer.set_list_gateway_wallets_parameters(wallets_response, chain)

                    while True:
                        self.placeholder_mode = True

                        wallet_address = await self.app.prompt(prompt="Select a gateway wallet >>> ")
                        if wallet_address in wallets:
                            self.notify(f"You have selected {wallet_address}")
                            break
                        self.notify("Error: Invalid wallet address")

                # they want to create a new wallet even though they have other ones
                else:
                    self.placeholder_mode = True
                    wallet_private_key = await self.app.prompt(prompt=f"Enter your {chain}-{network} wallet private key >>> ")
                    response = await gateway_http_client.add_wallet(chain, network, wallet_private_key)
                    wallet_address = response["address"]

            # write wallets to json
            with open(connections_fp, "w+") as outfile:
                upsert_connection(connections, connector, chain, network, trading_type, wallet_address)
                json.dump(connections, outfile)
                self.notify(f"The {connector} connector now uses wallet {wallet_address} on {chain}-{network}")

            self.placeholder_mode = False
            self.app.change_prompt(prompt=">>> ")

            # update AllConnectorSettings
            AllConnectorSettings.create_connector_settings()

            # Reload completer here to include newly added gateway connectors
            self.app.input_field.completer = load_completer(self)

    @staticmethod
    async def _fetch_gateway_configs() -> Dict[str, Any]:
        return await gateway_http_client.get_configuration(fail_silently=True)

    async def fetch_gateway_config_key_list(self):
        config = await self._fetch_gateway_configs()
        build_config_namespace_keys(self.gateway_config_keys, config)
        self.app.input_field.completer = load_completer(self)<|MERGE_RESOLUTION|>--- conflicted
+++ resolved
@@ -3,12 +3,6 @@
 import docker
 import itertools
 import json
-<<<<<<< HEAD
-import shutil
-import ruamel.yaml
-from os import listdir, path
-from hummingbot.core.network_iterator import NetworkStatus
-=======
 import pandas as pd
 
 
@@ -32,7 +26,6 @@
     get_default_gateway_port,
 )
 from hummingbot.core.gateway.status_monitor import Status
->>>>>>> 9678e6c8
 from hummingbot.core.utils.async_utils import safe_ensure_future
 from hummingbot.core.utils.gateway_config_utils import (
     build_config_namespace_keys,
@@ -309,13 +302,8 @@
 
         if self._gateway_monitor.current_status == Status.ONLINE:
             try:
-<<<<<<< HEAD
-                status = await self._gateway_monitor.get_gateway_status()
-                self._notify(f"Status: {status['status']}")
-=======
                 status = await gateway_http_client.get_gateway_status()
                 self.notify(pd.DataFrame(status))
->>>>>>> 9678e6c8
             except Exception:
                 self.notify("\nError: Unable to fetch status of connected Gateway server.")
         else:
