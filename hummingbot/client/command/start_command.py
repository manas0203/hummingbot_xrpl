--- conflicted
+++ resolved
@@ -25,16 +25,14 @@
 from hummingbot.client.config.global_config_map import global_config_map
 from hummingbot.script.script_iterator import ScriptIterator
 from hummingbot.connector.connector_status import get_connector_status, warning_messages
-<<<<<<< HEAD
+
 from hummingbot.strategy.market_trading_pair_tuple import MarketTradingPairTuple
-=======
 from hummingbot.client.config.config_var import ConfigVar
 from hummingbot.client.command.rate_command import RateCommand
 from hummingbot.client.config.config_validators import validate_bool
 from hummingbot.core.rate_oracle.rate_oracle import RateOracle
 from hummingbot.exceptions import OracleRateUnavailable
 
->>>>>>> fad1f6f5
 if TYPE_CHECKING:
     from hummingbot.client.hummingbot_application import HummingbotApplication
 
@@ -114,22 +112,14 @@
     async def start_market_making(self,  # type: HummingbotApplication
                                   strategy_name: str,
                                   restore: Optional[bool] = False):
-<<<<<<< HEAD
         try:
             start_strategy: Callable = get_strategy_starter_file(strategy_name)
-            if strategy_name in STRATEGIES:
+            if strategy_name in settings.STRATEGIES:
                 start_strategy(self)
             else:
                 raise NotImplementedError
         except ModuleNotFoundError:
             self.default_start()
-=======
-        start_strategy: Callable = get_strategy_starter_file(strategy_name)
-        if strategy_name in settings.STRATEGIES:
-            start_strategy(self)
-        else:
-            raise NotImplementedError
->>>>>>> fad1f6f5
 
         try:
             config_path: str = self.strategy_file_name
@@ -176,7 +166,6 @@
         except Exception as e:
             self.logger().error(str(e), exc_info=True)
 
-<<<<<<< HEAD
     def default_start(self):
         markets_dict = self.strategy_config_map.get("markets").value
         markets_list = []
@@ -192,7 +181,7 @@
         parameters = {key: value.value for key, value in self.strategy_config_map.items()
                       if key not in ("strategy", "markets")}
         self.strategy = strategy_class(market_infos, parameters)
-=======
+
     async def confirm_oracle_conversion_rate(self,  # type: HummingbotApplication
                                              ) -> bool:
         try:
@@ -218,5 +207,4 @@
             self.placeholder_mode = False
             self.app.hide_input = False
             self.app.change_prompt(prompt=">>> ")
-        return result
->>>>>>> fad1f6f5
+        return result