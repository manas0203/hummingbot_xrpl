--- conflicted
+++ resolved
@@ -98,12 +98,7 @@
         self._shared_client = None
         self._gateway_monitor: Optional[GatewayStatusMonitor] = None
         self._init_gateway_monitor()
-<<<<<<< HEAD
-        self._gateway_monitor_task: asyncio.Task = safe_ensure_future(self._run_gateway_monitor_clock(),
-                                                                      loop=self.ev_loop)
-=======
-
->>>>>>> 9678e6c8
+
         # A list of gateway configuration key for auto-complete on gateway config command
         self.gateway_config_keys: List[str] = []
         safe_ensure_future(self.fetch_gateway_config_key_list(), loop=self.ev_loop)
@@ -137,17 +132,6 @@
         return None
 
     def _init_gateway_monitor(self):
-<<<<<<< HEAD
-        self._gateway_monitor = GatewayBase(trading_pairs=[], trading_required=False)
-        self._gateway_monitor_clock = Clock(ClockMode.REALTIME)
-        self._gateway_monitor_clock.add_iterator(self._gateway_monitor)
-
-    async def _run_gateway_monitor_clock(self):
-        with self._gateway_monitor_clock as clock:
-            await clock.run()
-
-    def _notify(self, msg: str):
-=======
         try:
             # Do not start the gateway monitor during unit tests.
             if asyncio.get_running_loop() is not None:
@@ -157,7 +141,6 @@
             pass
 
     def notify(self, msg: str):
->>>>>>> 9678e6c8
         self.app.log(msg)
         for notifier in self.notifiers:
             notifier.add_msg_to_queue(msg)
