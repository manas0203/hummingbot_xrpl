--- conflicted
+++ resolved
@@ -9,12 +9,7 @@
 
 import ruamel.yaml
 
-<<<<<<< HEAD
-from solana.keypair import Keypair
-
-=======
 from hummingbot import get_strategy_list
->>>>>>> ec5fcf63
 from hummingbot.client.config.config_var import ConfigVar
 from hummingbot.client.config.fee_overrides_config_map import fee_overrides_config_map, init_fee_overrides_config
 from hummingbot.client.config.global_config_map import global_config_map
@@ -145,27 +140,6 @@
     return join(TEMPLATE_PATH, f"{CONF_PREFIX}{strategy}{CONF_POSTFIX}_TEMPLATE.yml")
 
 
-<<<<<<< HEAD
-def get_eth_wallet_private_key() -> Optional[str]:
-    ethereum_wallet = global_config_map.get("ethereum_wallet").value
-    if ethereum_wallet is None or ethereum_wallet == "":
-        return None
-    private_key = Security._private_keys[ethereum_wallet]
-    account = Account.from_key(private_key)
-    return account.privateKey.hex()
-
-
-def get_sol_wallet_private_key() -> Optional[str]:
-    solana_wallet = global_config_map.get("solana_wallet").value
-    if solana_wallet is None or solana_wallet == "":
-        return None
-    secret_key = Security._private_keys[solana_wallet]
-    keypair = Keypair.from_secret_key(secret_key)
-    return keypair.secret_key.decode('ascii')
-
-
-=======
->>>>>>> ec5fcf63
 def _merge_dicts(*args: Dict[str, ConfigVar]) -> OrderedDict:
     """
     Helper function to merge a few dictionaries into an ordered dictionary.
