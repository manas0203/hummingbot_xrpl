--- conflicted
+++ resolved
@@ -1,5 +1,3 @@
-import base58
-
 from hummingbot.client.config.config_crypt import (
     list_encrypted_file_paths,
     decrypt_file,
@@ -10,8 +8,9 @@
 )
 from hummingbot.core.utils.wallet_setup import (
     list_wallets,
-    decrypt_wallet,
-    import_and_save_eth_wallet, import_and_save_sol_wallet
+    unlock_wallet,
+    import_and_save_wallet,
+    import_and_save_sol_wallet
 )
 from hummingbot.client.config.global_config_map import global_config_map
 from hummingbot.client.settings import AllConnectorSettings
@@ -67,7 +66,7 @@
         elif wallets:
             # TODO: Do not decrypt, ask gateway if private keys exist
             try:
-                decrypt_wallet(wallets[0], password)
+                unlock_wallet(wallets[0], password)
             except ValueError as err:
                 # TODO: If Gateway doesn't have private key, delete the public key or ask user to reenter
                 if str(err) == "MAC mismatch":
@@ -86,7 +85,7 @@
     @classmethod
     def unlock_wallet(cls, public_key):
         if public_key not in cls._private_keys:
-            cls._private_keys[public_key] = decrypt_wallet(public_key=public_key, password=Security.password)
+            cls._private_keys[public_key] = unlock_wallet(public_key=public_key, password=Security.password)
         return cls._private_keys[public_key]
 
     @classmethod
@@ -112,11 +111,10 @@
         cls._secure_configs[key] = new_value
 
     @classmethod
-<<<<<<< HEAD
     def add_private_key(cls, private_key, wallet_type: WalletType = WalletType.ETHEREUM) -> str:
         # TODO: Call Gateway to store private key
         if wallet_type == WalletType.ETHEREUM:
-            account = import_and_save_eth_wallet(cls.password, private_key)
+            account = import_and_save_wallet(cls.password, private_key)
             cls._private_keys[account.address] = account.privateKey
             return account.address
         elif wallet_type == WalletType.SOLANA:
@@ -125,13 +123,6 @@
             return keypair.public_key.to_base58().decode('ascii')
         else:
             raise Exception("Invalid WalletType, choose ETHEREUM or SOLANA.")
-=======
-    def add_private_key(cls, private_key) -> str:
-        # Add private key and return the account address
-        account = import_and_save_wallet(cls.password, private_key)
-        cls._private_keys[account.address] = account.privateKey
-        return account.address
->>>>>>> 9678e6c8
 
     @classmethod
     def update_config_map(cls, config_map):
