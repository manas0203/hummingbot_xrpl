--- conflicted
+++ resolved
@@ -33,11 +33,8 @@
 from hummingbot.client.settings import GATEAWAY_CA_CERT_PATH, GATEAWAY_CLIENT_CERT_PATH, GATEAWAY_CLIENT_KEY_PATH
 from hummingbot.client.config.global_config_map import global_config_map
 from hummingbot.client.config.config_helpers import get_erc20_token_addresses
-<<<<<<< HEAD
 from hummingbot.core.utils.ethereum import check_transaction_exceptions
-=======
 from hummingbot.client.config.fee_overrides_config_map import fee_overrides_config_map
->>>>>>> c7bf1b30
 
 s_logger = None
 s_decimal_0 = Decimal("0")
@@ -93,10 +90,7 @@
         self._status_polling_task = None
         self._auto_approve_task = None
         self._initiate_pool_task = None
-<<<<<<< HEAD
         self._initiate_pool_status = None
-=======
->>>>>>> c7bf1b30
         self._real_time_balance_update = False
         self._poll_notifier = None
 
@@ -125,7 +119,6 @@
 
     async def initiate_pool(self) -> str:
         """
-<<<<<<< HEAD
         Initiate strategy. Skip initializing pool
         """
         try:
@@ -146,19 +139,6 @@
                 exc_info=True,
                 app_warning_msg=str(e)
             )
-=======
-        Initiate to cache pools and auto approve allowances for token in trading_pairs
-        :return: A success/fail status for initiation
-        """
-        self.logger().info("Initializing strategy and caching Uniswap swap pools ...")
-        base, quote = self._trading_pairs[0].split("-")
-        resp = await self._api_request("post", "eth/uniswap/start",
-                                       {"base": base,
-                                        "quote": quote
-                                        })
-        status = resp["success"]
-        return status
->>>>>>> c7bf1b30
 
     async def auto_approve(self):
         """
@@ -224,7 +204,6 @@
                                             "quote": quote,
                                             "side": side.upper(),
                                             "amount": amount})
-<<<<<<< HEAD
             required_items = ["price", "gasLimit", "gasPrice", "gasCost"]
             if any(item not in resp.keys() for item in required_items):
                 if "info" in resp.keys():
@@ -253,25 +232,10 @@
                     self.logger().info(f"Warning! [{index+1}/{len(exceptions)}] {side} order - {exceptions[index]}")
 
                 if price is not None and len(exceptions) == 0:
-                    return Decimal(str(price))
-=======
-            if "price" not in resp.keys() or "gasPrice" not in resp.keys():
-                self.logger().info(f"Unable to get price: {resp['info']}")
-            else:
-                if resp["price"] is not None:
-                    # overwrite fee with gas cost (tx cost)
-                    gas_cost = resp["gasCost"]
-
-                    if self._last_est_gas_cost_reported < self.current_timestamp - 20.:
-                        self.logger().info(f"Estimated gas cost: {gas_cost} ETH")
-                        self._last_est_gas_cost_reported = self.current_timestamp
-
                     # TODO standardize quote price object to include price, fee, token, is fee part of quote.
                     fee_overrides_config_map["uniswap_maker_fee_amount"].value = Decimal(str(gas_cost))
                     fee_overrides_config_map["uniswap_taker_fee_amount"].value = Decimal(str(gas_cost))
-
-                    return Decimal(str(resp["price"]))
->>>>>>> c7bf1b30
+                    return Decimal(str(price))
         except asyncio.CancelledError:
             raise
         except Exception as e:
@@ -357,11 +321,7 @@
             tracked_order = self._in_flight_orders.get(order_id)
             if tracked_order is not None:
                 self.logger().info(f"Created {trade_type.name} order {order_id} txHash: {hash} "
-<<<<<<< HEAD
-                                   f"for {amount} {trading_pair}. Estimated Transaction Fee: {gas_cost} ETH "
-=======
                                    f"for {amount} {trading_pair}. Estimated Gas Cost: {gas_cost} ETH "
->>>>>>> c7bf1b30
                                    f" (gas limit: {gas_limit}, gas price: {gas_price})")
                 tracked_order.update_exchange_order_id(hash)
                 tracked_order.gas_price = gas_price
