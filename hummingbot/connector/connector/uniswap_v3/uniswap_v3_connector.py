--- conflicted
+++ resolved
@@ -3,14 +3,8 @@
 from decimal import Decimal
 from typing import Dict, List, Optional
 
-<<<<<<< HEAD
-from hummingbot.core.utils import async_ttl_cache
 from hummingbot.connector.ethereum_base import EthereumBase
 from hummingbot.connector.ethereum_in_flight_order import EthereumInFlightOrder
-from hummingbot.connector.connector.uniswap_v3.uniswap_v3_in_flight_position import UniswapV3InFlightPosition, UniswapV3PositionStatus
-=======
-from hummingbot.connector.gateway_EVM_AMM import GatewayEVMAMM
-from hummingbot.connector.gateway_in_flight_order import GatewayInFlightOrder
 from hummingbot.client.config.fee_overrides_config_map import fee_overrides_config_map
 from hummingbot.connector.connector.uniswap_v3.uniswap_v3_in_flight_position import (
     UniswapV3InFlightPosition,
@@ -18,7 +12,6 @@
 )
 from hummingbot.core.data_type.common import OrderType, TradeType
 from hummingbot.core.data_type.trade_fee import AddedToCostTradeFee, TokenAmount
->>>>>>> 9678e6c8
 from hummingbot.core.event.events import (
     BuyOrderCompletedEvent,
     BuyOrderCreatedEvent,
@@ -43,13 +36,9 @@
 s_decimal_NaN = Decimal("nan")
 
 
-<<<<<<< HEAD
 class UniswapV3Connector(EthereumBase):
-=======
-class UniswapV3Connector(GatewayEVMAMM):
->>>>>>> 9678e6c8
     """
-    UniswapV3Connector extends GatewayEVMAMM to provide v3 specific functionality, e.g. ranged positions
+    UniswapV3Connector extends EthereumBase to provide v3 specific functionality, e.g. ranged positions
     """
 
     def __init__(self,
@@ -75,6 +64,14 @@
                          trading_pairs,
                          trading_required)
         self._in_flight_positions: Dict[str, UniswapV3InFlightPosition] = {}
+
+    @property
+    def name(self) -> str:
+        return "uniswap_v3"
+
+    @property
+    def base_path(self):
+        return "/uniswap/v3"
 
     async def initiate_pool(self) -> str:
         """
