--- conflicted
+++ resolved
@@ -1,73 +1,51 @@
 import asyncio
-<<<<<<< HEAD
-from typing import Dict, List, Optional, Any
-
-from hummingbot.connector.evm_base import EVMBase
-from hummingbot.logger.struct_logger import METRICS_LOG_LEVEL
-from hummingbot.core.utils import async_ttl_cache
-from hummingbot.core.gateway import gateway_http_client
-from hummingbot.core.utils.async_utils import safe_ensure_future
-from hummingbot.logger import HummingbotLogger
-=======
 import copy
-from decimal import Decimal
 import itertools as it
-from async_timeout import timeout
 import logging
 import re
 import time
-from typing import (
-    Dict,
-    List,
-    Set,
-    Optional,
-    Any,
-    Type,
-    Union,
-    cast,
-)
+from decimal import Decimal
+from typing import Any, Dict, List, Optional, Set, Type, Union, cast
+
+from async_timeout import timeout
 
 from hummingbot.connector.connector_base import ConnectorBase
 from hummingbot.connector.gateway_in_flight_order import GatewayInFlightOrder
-from hummingbot.core.utils import async_ttl_cache
+from hummingbot.core.data_type.cancellation_result import CancellationResult
+from hummingbot.core.data_type.limit_order import LimitOrder
+from hummingbot.core.data_type.trade_fee import AddedToCostTradeFee, TokenAmount
+from hummingbot.core.event.events import (
+    BuyOrderCompletedEvent,
+    BuyOrderCreatedEvent,
+    MarketEvent,
+    MarketOrderFailureEvent,
+    OrderCancelledEvent,
+    OrderFilledEvent,
+    OrderType,
+    SellOrderCompletedEvent,
+    SellOrderCreatedEvent,
+    TokenApprovalCancelledEvent,
+    TokenApprovalEvent,
+    TokenApprovalFailureEvent,
+    TokenApprovalSuccessEvent,
+    TradeType,
+)
 from hummingbot.core.gateway import check_transaction_exceptions
 from hummingbot.core.gateway.gateway_http_client import GatewayHttpClient
 from hummingbot.core.network_iterator import NetworkStatus
+from hummingbot.core.utils import async_ttl_cache
 from hummingbot.core.utils.async_utils import safe_ensure_future, safe_gather
->>>>>>> ec5fcf63
 from hummingbot.core.utils.tracking_nonce import get_tracking_nonce
-from hummingbot.core.data_type.limit_order import LimitOrder
-from hummingbot.core.event.events import (
-    MarketEvent,
-    TokenApprovalEvent,
-    BuyOrderCreatedEvent,
-    SellOrderCreatedEvent,
-    MarketOrderFailureEvent,
-<<<<<<< HEAD
-    OrderType,
-    TradeType,
-)
-from hummingbot.connector.ethereum_in_flight_order import EthereumInFlightOrder
-from hummingbot.core.utils.ethereum import check_transaction_exceptions
-=======
-    OrderCancelledEvent,
-    OrderFilledEvent,
-    TokenApprovalSuccessEvent,
-    TokenApprovalFailureEvent,
-    TokenApprovalCancelledEvent,
-    OrderType,
-    TradeType,
-)
 from hummingbot.logger import HummingbotLogger
+
 from .gateway_price_shim import GatewayPriceShim
->>>>>>> ec5fcf63
 
 s_logger = None
 s_decimal_0 = Decimal("0")
 s_decimal_NaN = Decimal("nan")
 
 
-class GatewayEVMAMM(EVMBase):
+class GatewayEVMAMM(ConnectorBase):
     """
     Defines basic funtions common to connectors that interract with Gateway.
     """
@@ -115,9 +93,6 @@
         :param trading_pairs: a list of trading pairs
         :param trading_required: Whether actual trading is needed. Useful for some functionalities or commands like the balance command
         """
-<<<<<<< HEAD
-        super().__init__(connector_name, chain, network, wallet_address, trading_pairs, trading_required)
-=======
         self._connector_name = connector_name
         self._name = "_".join([connector_name, chain, network])
         super().__init__()
@@ -187,7 +162,6 @@
             return trading_pairs
         except Exception:
             return []
->>>>>>> ec5fcf63
 
     @staticmethod
     def is_amm_order(in_flight_order: GatewayInFlightOrder) -> bool:
@@ -198,9 +172,6 @@
         return in_flight_order.client_order_id.split("-")[0] == "approve"
 
     @property
-<<<<<<< HEAD
-    def amm_orders(self) -> List[EthereumInFlightOrder]:
-=======
     def approval_orders(self) -> List[GatewayInFlightOrder]:
         return [
             approval_order
@@ -211,7 +182,6 @@
 
     @property
     def amm_orders(self) -> List[GatewayInFlightOrder]:
->>>>>>> ec5fcf63
         return [
             in_flight_order
             for in_flight_order in self._in_flight_orders.values()
@@ -234,8 +204,6 @@
             for in_flight_order in self.amm_orders
         ]
 
-<<<<<<< HEAD
-=======
     @property
     def network_transaction_fee(self) -> TokenAmount:
         """
@@ -364,7 +332,6 @@
             ret_val[token] = Decimal(str(amount))
         return ret_val
 
->>>>>>> ec5fcf63
     @async_ttl_cache(ttl=5, maxsize=10)
     async def get_quote_price(
             self,
@@ -471,10 +438,6 @@
         This is simply the quote price
         """
         return await self.get_quote_price(trading_pair, is_buy, amount, ignore_shim=ignore_shim)
-
-    def get_price(self, trading_pair: str, is_buy: bool, amount: Decimal = s_decimal_NaN) -> Decimal:
-        amount = Decimal(1) if amount == s_decimal_NaN else amount
-        return safe_ensure_future(self.get_quote_price(trading_pair, is_buy, amount))
 
     def buy(self, trading_pair: str, amount: Decimal, order_type: OrderType, price: Decimal) -> str:
         """
@@ -608,8 +571,6 @@
             self.trigger_event(MarketEvent.OrderFailure,
                                MarketOrderFailureEvent(self.current_timestamp, order_id, OrderType.LIMIT))
 
-<<<<<<< HEAD
-=======
     def start_tracking_order(self,
                              order_id: str,
                              exchange_order_id: Optional[str] = None,
@@ -837,7 +798,6 @@
                                        ))
                 self.stop_tracking_order(tracked_order.client_order_id)
 
->>>>>>> ec5fcf63
     def get_taker_order_type(self):
         return OrderType.LIMIT
 
@@ -845,9 +805,6 @@
         return Decimal("1e-15")
 
     def get_order_size_quantum(self, trading_pair: str, order_size: Decimal) -> Decimal:
-<<<<<<< HEAD
-        return Decimal("1e-15")
-=======
         return Decimal("1e-15")
 
     @property
@@ -1065,5 +1022,4 @@
 
     @property
     def in_flight_orders(self) -> Dict[str, GatewayInFlightOrder]:
-        return self._in_flight_orders
->>>>>>> ec5fcf63
+        return self._in_flight_orders