#!/usr/bin/env python
import asyncio
import logging
import aiohttp
import websockets
import ujson
import time
import pandas as pd

from typing import Optional, List, Dict, Any, AsyncIterable
from hummingbot.core.data_type.order_book import OrderBook
from hummingbot.core.data_type.order_book_message import OrderBookMessage
from hummingbot.core.data_type.order_book_tracker_data_source import OrderBookTrackerDataSource
from hummingbot.core.utils.async_utils import safe_gather
from hummingbot.logger import HummingbotLogger
from hummingbot.connector.exchange.ascend_ex.ascend_ex_active_order_tracker import AscendExActiveOrderTracker
from hummingbot.connector.exchange.ascend_ex.ascend_ex_order_book import AscendExOrderBook
from hummingbot.connector.exchange.ascend_ex.ascend_ex_utils import convert_from_exchange_trading_pair, convert_to_exchange_trading_pair
from hummingbot.connector.exchange.ascend_ex.ascend_ex_constants import EXCHANGE_NAME, REST_URL, WS_URL, PONG_PAYLOAD


class AscendExAPIOrderBookDataSource(OrderBookTrackerDataSource):
    MAX_RETRIES = 20
    MESSAGE_TIMEOUT = 30.0
    SNAPSHOT_TIMEOUT = 10.0
    PING_TIMEOUT = 15.0

    _logger: Optional[HummingbotLogger] = None

    @classmethod
    def logger(cls) -> HummingbotLogger:
        if cls._logger is None:
            cls._logger = logging.getLogger(__name__)
        return cls._logger

    def __init__(self, trading_pairs: List[str] = None):
        super().__init__(trading_pairs)
        self._trading_pairs: List[str] = trading_pairs
        self._snapshot_msg: Dict[str, any] = {}

    @classmethod
    async def get_last_traded_prices(cls, trading_pairs: List[str]) -> Dict[str, float]:
        result = {}

        for trading_pair in trading_pairs:
            async with aiohttp.ClientSession() as client:
                resp = await client.get(f"{REST_URL}/trades?symbol={convert_to_exchange_trading_pair(trading_pair)}")
                if resp.status != 200:
                    raise IOError(
                        f"Error fetching last traded prices at {EXCHANGE_NAME}. "
                        f"HTTP status is {resp.status}."
                    )

                resp_json = await resp.json()
                if resp_json.get("code") != 0:
                    raise IOError(
                        f"Error fetching last traded prices at {EXCHANGE_NAME}. "
                        f"Error is {resp_json.message}."
                    )

                trades = resp_json.get("data").get("data")
                if (len(trades) == 0):
                    continue

                # last trade is the most recent trade
                result[trading_pair] = float(trades[-1].get("p"))

        return result

    @staticmethod
    async def fetch_trading_pairs() -> List[str]:
        async with aiohttp.ClientSession() as client:
            resp = await client.get(f"{REST_URL}/ticker")

            if resp.status != 200:
                # Do nothing if the request fails -- there will be no autocomplete for kucoin trading pairs
                return []

            data: Dict[str, Dict[str, Any]] = await resp.json()
            return [convert_from_exchange_trading_pair(item["symbol"]) for item in data["data"]]

    @staticmethod
    async def get_order_book_data(trading_pair: str) -> Dict[str, any]:
        """
        Get whole orderbook
        """
        async with aiohttp.ClientSession() as client:
            resp = await client.get(f"{REST_URL}/depth?symbol={convert_to_exchange_trading_pair(trading_pair)}")
            if resp.status != 200:
                raise IOError(
                    f"Error fetching OrderBook for {trading_pair} at {EXCHANGE_NAME}. "
                    f"HTTP status is {resp.status}."
                )

            data: List[Dict[str, Any]] = await safe_gather(resp.json())
            item = data[0]
            if item.get("code") != 0:
                raise IOError(
                    f"Error fetching OrderBook for {trading_pair} at {EXCHANGE_NAME}. "
                    f"Error is {item.message}."
                )

            return item["data"]

    async def get_new_order_book(self, trading_pair: str) -> OrderBook:
        snapshot: Dict[str, Any] = await self.get_order_book_data(trading_pair)
        snapshot_timestamp: float = snapshot.get("data").get("ts")
        snapshot_msg: OrderBookMessage = AscendExOrderBook.snapshot_message_from_exchange(
            snapshot.get("data"),
            snapshot_timestamp,
            metadata={"trading_pair": trading_pair}
        )
        order_book = self.order_book_create_function()
        active_order_tracker: AscendExActiveOrderTracker = AscendExActiveOrderTracker()
        bids, asks = active_order_tracker.convert_snapshot_message_to_order_book_row(snapshot_msg)
        order_book.apply_snapshot(bids, asks, snapshot_msg.update_id)
        return order_book

    async def listen_for_trades(self, ev_loop: asyncio.BaseEventLoop, output: asyncio.Queue):
        while True:
            try:
                trading_pairs = ",".join(list(
                    map(lambda trading_pair: convert_to_exchange_trading_pair(trading_pair), self._trading_pairs)
                ))
                payload = {
                    "op": "sub",
                    "ch": f"trades:{trading_pairs}"
                }

                async with websockets.connect(WS_URL) as ws:
                    ws: websockets.WebSocketClientProtocol = ws
                    await ws.send(ujson.dumps(payload))

                    async for raw_msg in self._inner_messages(ws):
                        msg = ujson.loads(raw_msg)
                        if msg is None or msg.get("m") != "trades":
                            continue

                        trading_pair: str = convert_from_exchange_trading_pair(msg.get("symbol"))

                        for trade in msg.get("data"):
                            trade_timestamp: int = trade.get("ts")
                            trade_msg: OrderBookMessage = AscendExOrderBook.trade_message_from_exchange(
                                trade,
                                trade_timestamp,
                                metadata={"trading_pair": trading_pair}
                            )
                            output.put_nowait(trade_msg)

            except asyncio.CancelledError:
                raise
            except Exception as e:
                self.logger().debug(str(e))
                self.logger().error("Unexpected error with WebSocket connection. Retrying after 30 seconds...",
                                    exc_info=True)
                await asyncio.sleep(30.0)

    async def listen_for_order_book_diffs(self, ev_loop: asyncio.BaseEventLoop, output: asyncio.Queue):
        while True:
            try:
                trading_pairs = ",".join(list(
                    map(lambda trading_pair: convert_to_exchange_trading_pair(trading_pair), self._trading_pairs)
                ))
                ch = f"depth:{trading_pairs}"
                payload = {
                    "op": "sub",
                    "ch": ch
                }

                async with websockets.connect(WS_URL) as ws:
                    ws: websockets.WebSocketClientProtocol = ws
                    await ws.send(ujson.dumps(payload))

                    async for raw_msg in self._inner_messages(ws):
<<<<<<< HEAD
                        msg = ujson.loads(raw_msg)
                        if msg is None or msg.get("m") != "depth":
                            continue

                        msg_timestamp: int = msg.get("data").get("ts")
                        trading_pair: str = convert_from_exchange_trading_pair(msg.get("symbol"))
                        order_book_message: OrderBookMessage = AscendExOrderBook.diff_message_from_exchange(
                            msg.get("data"),
                            msg_timestamp,
                            metadata={"trading_pair": trading_pair}
                        )
                        output.put_nowait(order_book_message)
=======
                        try:
                            msg = ujson.loads(raw_msg)
                            if msg is None:
                                continue
                            if msg.get("m", '') == "ping":
                                await ws.send(ujson.dumps(dict(op="pong")))
                            if msg.get("m", '') == "depth":
                                msg_timestamp: int = msg.get("data").get("ts")
                                trading_pair: str = convert_from_exchange_trading_pair(msg.get("symbol"))
                                order_book_message: OrderBookMessage = AscendExOrderBook.diff_message_from_exchange(
                                    msg.get("data"),
                                    msg_timestamp,
                                    metadata={"trading_pair": trading_pair}
                                )
                                output.put_nowait(order_book_message)
                        except Exception:
                            raise
>>>>>>> 6db0a8c4
            except asyncio.CancelledError:
                raise
            except Exception as e:
                self.logger().debug(str(e))
                self.logger().error("Unexpected error with WebSocket connection. Retrying after 30 seconds...",
                                    exc_info=True)
                await asyncio.sleep(30.0)

    async def listen_for_order_book_snapshots(self, ev_loop: asyncio.BaseEventLoop, output: asyncio.Queue):
        """
        Listen for orderbook snapshots by fetching orderbook
        """
        while True:
            try:
                for trading_pair in self._trading_pairs:
                    try:
                        snapshot: Dict[str, any] = await self.get_order_book_data(trading_pair)
                        snapshot_timestamp: float = snapshot.get("data").get("ts")
                        snapshot_msg: OrderBookMessage = AscendExOrderBook.snapshot_message_from_exchange(
                            snapshot.get("data"),
                            snapshot_timestamp,
                            metadata={"trading_pair": trading_pair}
                        )
                        output.put_nowait(snapshot_msg)
                        self.logger().debug(f"Saved order book snapshot for {trading_pair}")
                        # Be careful not to go above API rate limits.
                        await asyncio.sleep(5.0)
                    except asyncio.CancelledError:
                        raise
                    except Exception:
                        self.logger().network(
                            "Unexpected error with WebSocket connection.",
                            exc_info=True,
                            app_warning_msg="Unexpected error with WebSocket connection. Retrying in 5 seconds. "
                                            "Check network connection."
                        )
                        await asyncio.sleep(5.0)
                this_hour: pd.Timestamp = pd.Timestamp.utcnow().replace(minute=0, second=0, microsecond=0)
                next_hour: pd.Timestamp = this_hour + pd.Timedelta(hours=1)
                delta: float = next_hour.timestamp() - time.time()
                await asyncio.sleep(delta)
            except asyncio.CancelledError:
                raise
            except Exception:
                self.logger().error("Unexpected error.", exc_info=True)
                await asyncio.sleep(5.0)

    async def _inner_messages(
        self,
        ws: websockets.WebSocketClientProtocol
    ) -> AsyncIterable[str]:
        # Terminate the recv() loop as soon as the next message timed out, so the outer loop can reconnect.
        try:
            while True:
                try:
                    raw_msg: str = await asyncio.wait_for(ws.recv(), timeout=self.MESSAGE_TIMEOUT)
                    yield raw_msg
                except asyncio.TimeoutError:
                    try:
                        pong_waiter = ws.send(ujson.dumps(PONG_PAYLOAD))
                        await asyncio.wait_for(pong_waiter, timeout=self.PING_TIMEOUT)
                        self._last_recv_time = time.time()
                    except asyncio.TimeoutError:
                        raise
        except asyncio.TimeoutError:
            self.logger().warning("WebSocket ping timed out. Going to reconnect...")
            return
        except websockets.ConnectionClosed:
            return
        finally:
            await ws.close()<|MERGE_RESOLUTION|>--- conflicted
+++ resolved
@@ -133,7 +133,7 @@
 
                     async for raw_msg in self._inner_messages(ws):
                         msg = ujson.loads(raw_msg)
-                        if msg is None or msg.get("m") != "trades":
+                        if (msg is None or msg.get("m") != "trades"):
                             continue
 
                         trading_pair: str = convert_from_exchange_trading_pair(msg.get("symbol"))
@@ -146,7 +146,6 @@
                                 metadata={"trading_pair": trading_pair}
                             )
                             output.put_nowait(trade_msg)
-
             except asyncio.CancelledError:
                 raise
             except Exception as e:
@@ -172,38 +171,20 @@
                     await ws.send(ujson.dumps(payload))
 
                     async for raw_msg in self._inner_messages(ws):
-<<<<<<< HEAD
                         msg = ujson.loads(raw_msg)
-                        if msg is None or msg.get("m") != "depth":
+                        if msg is None:
                             continue
-
-                        msg_timestamp: int = msg.get("data").get("ts")
-                        trading_pair: str = convert_from_exchange_trading_pair(msg.get("symbol"))
-                        order_book_message: OrderBookMessage = AscendExOrderBook.diff_message_from_exchange(
-                            msg.get("data"),
-                            msg_timestamp,
-                            metadata={"trading_pair": trading_pair}
-                        )
-                        output.put_nowait(order_book_message)
-=======
-                        try:
-                            msg = ujson.loads(raw_msg)
-                            if msg is None:
-                                continue
-                            if msg.get("m", '') == "ping":
-                                await ws.send(ujson.dumps(dict(op="pong")))
-                            if msg.get("m", '') == "depth":
-                                msg_timestamp: int = msg.get("data").get("ts")
-                                trading_pair: str = convert_from_exchange_trading_pair(msg.get("symbol"))
-                                order_book_message: OrderBookMessage = AscendExOrderBook.diff_message_from_exchange(
-                                    msg.get("data"),
-                                    msg_timestamp,
-                                    metadata={"trading_pair": trading_pair}
-                                )
-                                output.put_nowait(order_book_message)
-                        except Exception:
-                            raise
->>>>>>> 6db0a8c4
+                        if msg.get("m", '') == "ping":
+                            await ws.send(ujson.dumps(dict(op="pong")))
+                        if msg.get("m", '') == "depth":
+                            msg_timestamp: int = msg.get("data").get("ts")
+                            trading_pair: str = convert_from_exchange_trading_pair(msg.get("symbol"))
+                            order_book_message: OrderBookMessage = AscendExOrderBook.diff_message_from_exchange(
+                                msg.get("data"),
+                                msg_timestamp,
+                                metadata={"trading_pair": trading_pair}
+                            )
+                            output.put_nowait(order_book_message)
             except asyncio.CancelledError:
                 raise
             except Exception as e:
@@ -262,12 +243,9 @@
                     raw_msg: str = await asyncio.wait_for(ws.recv(), timeout=self.MESSAGE_TIMEOUT)
                     yield raw_msg
                 except asyncio.TimeoutError:
-                    try:
-                        pong_waiter = ws.send(ujson.dumps(PONG_PAYLOAD))
-                        await asyncio.wait_for(pong_waiter, timeout=self.PING_TIMEOUT)
-                        self._last_recv_time = time.time()
-                    except asyncio.TimeoutError:
-                        raise
+                    pong_waiter = ws.send(ujson.dumps(PONG_PAYLOAD))
+                    await asyncio.wait_for(pong_waiter, timeout=self.PING_TIMEOUT)
+                    self._last_recv_time = time.time()
         except asyncio.TimeoutError:
             self.logger().warning("WebSocket ping timed out. Going to reconnect...")
             return
