module.exports = {
  preset: 'ts-jest',
  testEnvironment: 'node',
  forceExit: true,
  coveragePathIgnorePatterns: [
    'src/app.ts',
    'src/https.ts',
    'src/paths.ts',
    'src/services/ethereum-base.ts',
    'src/services/telemetry-transport.ts',
    'src/chains/ethereum/ethereum.ts',
    'src/chains/ethereum/uniswap/uniswap.ts',
    'src/chains/avalanche/avalanche.ts',
    'src/chains/avalanche/pangolin/pangolin.ts',
    'conf/migration/migrations.js',
    'src/chains/solana/solana.ts',
    'src/connectors/uniswap/uniswap.config.ts',
<<<<<<< HEAD
    'src/connectors/uniswap/uniswap.lp.helper.ts',
=======
    'src/network/network.controllers.ts',
>>>>>>> 148556c7
  ],
  modulePathIgnorePatterns: ['<rootDir>/dist/'],
  setupFilesAfterEnv: ['<rootDir>/test/setupTests.js'],
  globalSetup: '<rootDir>/test/setup.ts',
  globalTeardown: '<rootDir>/test/teardown.ts',
};<|MERGE_RESOLUTION|>--- conflicted
+++ resolved
@@ -15,11 +15,8 @@
     'conf/migration/migrations.js',
     'src/chains/solana/solana.ts',
     'src/connectors/uniswap/uniswap.config.ts',
-<<<<<<< HEAD
     'src/connectors/uniswap/uniswap.lp.helper.ts',
-=======
     'src/network/network.controllers.ts',
->>>>>>> 148556c7
   ],
   modulePathIgnorePatterns: ['<rootDir>/dist/'],
   setupFilesAfterEnv: ['<rootDir>/test/setupTests.js'],
